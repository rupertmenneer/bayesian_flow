--- conflicted
+++ resolved
@@ -50,12 +50,7 @@
  $$ \beta(t) = 1 - \sigma_1^{2t}$$
 
 
-<<<<<<< HEAD
-
 ### Discretised Data Loss - Continuous Time
-=======
-In the continuous-time loss  
->>>>>>> b3fdf5c0
 
 $$
 L^{\infty}(x) = -\ln \sigma_{1} \sigma_{1}^{-2t} \left\| x - \hat{k}(\theta, t) \right\|^2
